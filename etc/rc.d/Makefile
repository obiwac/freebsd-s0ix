# $FreeBSD$

.include <bsd.own.mk>

FILES=	DAEMON \
	FILESYSTEMS \
	LOGIN \
	NETWORKING \
	SERVERS \
	abi \
	accounting \
	addswap \
	adjkerntz \
	amd \
	apm \
	apmd \
	archdep \
	atm1 \
	atm2 \
	atm3 \
	auditd \
	bgfsck \
	bluetooth \
	bootparams \
	bridge \
	bsnmpd \
	bthidd \
	ccd \
	cleanvar \
	cleartmp \
	cron \
	ddb \
	defaultroute \
	devd \
	devfs \
	dhclient \
	dmesg \
	dumpon \
	encswap \
	faith \
	fsck \
	ftp-proxy \
	ftpd \
	gbde \
	geli \
	geli2 \
	gptboot \
	gssd \
	hastd \
	hcsecd \
	hostapd \
	hostid \
	hostid_save \
	hostname \
	inetd \
	initrandom \
	ip6addrctl \
	ipfilter \
	ipfs \
	ipfw \
	ipmon \
	ipnat \
	ipsec \
	${_ipxrouted} \
	jail \
	kadmind \
	kerberos \
	keyserv \
	kld \
	kldxref \
	kpasswdd \
	ldconfig \
	local \
	localpkg \
	lockd \
	lpd \
	mixer \
	motd \
	mountcritlocal \
	mountcritremote \
	mountlate \
	mdconfig \
	mdconfig2 \
	mountd \
	moused \
	mroute6d \
	mrouted \
	msgs \
	named \
	natd \
	netif \
	netoptions \
	netwait \
	newsyslog \
	nfsclient \
	nfscbd \
	nfsd \
	nfsuserd \
	nisdomain \
	${_nscd} \
	nsswitch \
	ntpd \
	ntpdate \
	${_opensm} \
	othermta \
	pf \
	pflog \
	pfsync \
	powerd \
	power_profile \
	ppp \
	pppoed \
	pwcheck \
	quota \
	random \
	rarpd \
	rctl \
	resolv \
	rfcomm_pppd_server \
	root \
	route6d \
	routed \
	routing \
	rpcbind \
	rtadvd \
	rtsold \
	rwho \
	savecore \
	sdpd \
	securelevel \
	sendmail \
	serial \
	sppp \
	${_sshd} \
	statd \
	static_arp \
	static_ndp \
	stf \
	swap1 \
	syscons \
	sysctl \
	syslogd \
	timed \
	tmp \
	${_ubthidhci} \
	ugidfw \
<<<<<<< HEAD
	var virecover \
	watchdogd wpa_supplicant \
	ypbind yppasswdd ypserv \
	ypset ypupdated ypxfrd \
	zfs zfsd zvol
=======
	var \
	virecover \
	watchdogd \
	wpa_supplicant \
	ypbind \
	yppasswdd \
	ypserv \
	ypset \
	ypupdated \
	ypxfrd \
	zfs \
	zvol
>>>>>>> 7a7e609a

.if ${MK_IPX} != "no"
_ipxrouted=	ipxrouted
.endif

.if ${MK_OFED} != "no"
_opensm=	opensm
.endif

.if ${MK_OPENSSH} != "no"
_sshd=		sshd
.endif

.if ${MK_NS_CACHING} != "no"
_nscd=		nscd
.endif

.if ${MK_BLUETOOTH} != "no"
_ubthidhci=	ubthidhci
.endif

FILESDIR=	/etc/rc.d
FILESMODE=	${BINMODE}

.include <bsd.prog.mk><|MERGE_RESOLUTION|>--- conflicted
+++ resolved
@@ -144,13 +144,6 @@
 	tmp \
 	${_ubthidhci} \
 	ugidfw \
-<<<<<<< HEAD
-	var virecover \
-	watchdogd wpa_supplicant \
-	ypbind yppasswdd ypserv \
-	ypset ypupdated ypxfrd \
-	zfs zfsd zvol
-=======
 	var \
 	virecover \
 	watchdogd \
@@ -162,8 +155,8 @@
 	ypupdated \
 	ypxfrd \
 	zfs \
+	zfsd \
 	zvol
->>>>>>> 7a7e609a
 
 .if ${MK_IPX} != "no"
 _ipxrouted=	ipxrouted
