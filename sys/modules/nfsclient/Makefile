--- conflicted
+++ resolved
@@ -6,15 +6,11 @@
 KMOD=	nfsclient
 SRCS=	vnode_if.h \
 	nfs_bio.c nfs_lock.c nfs_node.c nfs_socket.c nfs_subs.c nfs_nfsiod.c \
-	nfs_vfsops.c nfs_vnops.c nfs_common.c \
+	nfs_vfsops.c nfs_vnops.c nfs_common.c nfs_krpc.c \
 	opt_inet.h opt_nfs.h opt_bootp.h opt_nfsroot.h
 SRCS+=	nfs4_dev.c nfs4_idmap.c nfs4_socket.c nfs4_subs.c \
 	nfs4_vfs_subs.c  nfs4_vfsops.c nfs4_vn_subs.c nfs4_vnops.c
-<<<<<<< HEAD
-SRCS+=	opt_inet6.h
-=======
 SRCS+=	opt_inet6.h opt_kgssapi.h opt_route.h
->>>>>>> 23dc5621
 
 # USE THE RPCCLNT:
 CFLAGS+= -DRPCCLNT_DEBUG
