/*-
 * Copyright (c) 2001, 2003 by Thomas Moestl <tmm@FreeBSD.org>
 * Copyright (c) 2004 by Marius Strobl <marius@FreeBSD.org>
 * All rights reserved.
 *
 * Redistribution and use in source and binary forms, with or without
 * modification, are permitted provided that the following conditions
 * are met:
 * 1. Redistributions of source code must retain the above copyright
 *    notice, this list of conditions and the following disclaimer.
 * 2. Redistributions in binary form must reproduce the above copyright
 *    notice, this list of conditions and the following disclaimer in the
 *    documentation and/or other materials provided with the distribution.
 *
 * THIS SOFTWARE IS PROVIDED BY THE AUTHOR ``AS IS'' AND ANY EXPRESS OR
 * IMPLIED WARRANTIES, INCLUDING, BUT NOT LIMITED TO, THE IMPLIED WARRANTIES
 * OF MERCHANTABILITY AND FITNESS FOR A PARTICULAR PURPOSE ARE DISCLAIMED.
 * IN NO EVENT SHALL THE AUTHOR OR CONTRIBUTORS BE LIABLE FOR ANY DIRECT,
 * INDIRECT, INCIDENTAL, SPECIAL, EXEMPLARY, OR CONSEQUENTIAL DAMAGES
 * (INCLUDING, BUT NOT LIMITED TO, PROCUREMENT OF SUBSTITUTE GOODS OR
 * SERVICES; LOSS OF USE, DATA, OR PROFITS; OR BUSINESS INTERRUPTION) HOWEVER
 * CAUSED AND ON ANY THEORY OF LIABILITY, WHETHER IN CONTRACT, STRICT LIABILITY,
 * OR TORT (INCLUDING NEGLIGENCE OR OTHERWISE) ARISING IN ANY WAY OUT OF THE
 * USE OF THIS SOFTWARE, EVEN IF ADVISED OF THE POSSIBILITY OF SUCH DAMAGE.
 *
 * $FreeBSD$
 */

#ifndef	_DEV_OFW_OFW_BUS_H_
#define	_DEV_OFW_OFW_BUS_H_

#include <sys/bus.h>

#include <dev/ofw/openfirm.h>

#include "ofw_bus_if.h"

static __inline const char *
ofw_bus_get_compat(device_t dev)
{

	return (OFW_BUS_GET_COMPAT(device_get_parent(dev), dev));
}

static __inline const char *
ofw_bus_get_model(device_t dev)
{

	return (OFW_BUS_GET_MODEL(device_get_parent(dev), dev));
}

static __inline const char *
ofw_bus_get_name(device_t dev)
{

	return (OFW_BUS_GET_NAME(device_get_parent(dev), dev));
}

static __inline phandle_t
ofw_bus_get_node(device_t dev)
{

	return (OFW_BUS_GET_NODE(device_get_parent(dev), dev));
}

static __inline const char *
ofw_bus_get_type(device_t dev)
{

	return (OFW_BUS_GET_TYPE(device_get_parent(dev), dev));
}

<<<<<<< HEAD
=======
static __inline int
ofw_bus_map_intr(device_t dev, phandle_t iparent, int icells, pcell_t *intr)
{
	return (OFW_BUS_MAP_INTR(dev, dev, iparent, icells, intr));
}

static __inline int
ofw_bus_map_gpios(device_t bus, phandle_t dev, phandle_t gparent, int gcells,
    pcell_t *gpios, uint32_t *pin, uint32_t *flags)
{
	return (OFW_BUS_MAP_GPIOS(bus, dev, gparent, gcells, gpios, pin,
	    flags));
}

>>>>>>> b2ba5595
#endif /* !_DEV_OFW_OFW_BUS_H_ */<|MERGE_RESOLUTION|>--- conflicted
+++ resolved
@@ -70,8 +70,6 @@
 	return (OFW_BUS_GET_TYPE(device_get_parent(dev), dev));
 }
 
-<<<<<<< HEAD
-=======
 static __inline int
 ofw_bus_map_intr(device_t dev, phandle_t iparent, int icells, pcell_t *intr)
 {
@@ -86,5 +84,4 @@
 	    flags));
 }
 
->>>>>>> b2ba5595
 #endif /* !_DEV_OFW_OFW_BUS_H_ */