/*
 * Copyright (c) 1983, 1993
 *	The Regents of the University of California.  All rights reserved.
 *
 * Redistribution and use in source and binary forms, with or without
 * modification, are permitted provided that the following conditions
 * are met:
 * 1. Redistributions of source code must retain the above copyright
 *    notice, this list of conditions and the following disclaimer.
 * 2. Redistributions in binary form must reproduce the above copyright
 *    notice, this list of conditions and the following disclaimer in the
 *    documentation and/or other materials provided with the distribution.
 * 3. All advertising materials mentioning features or use of this software
 *    must display the following acknowledgment:
 *	This product includes software developed by the University of
 *	California, Berkeley and its contributors.
 * 4. Neither the name of the University nor the names of its contributors
 *    may be used to endorse or promote products derived from this software
 *    without specific prior written permission.
 *
 * THIS SOFTWARE IS PROVIDED BY THE REGENTS AND CONTRIBUTORS ``AS IS'' AND
 * ANY EXPRESS OR IMPLIED WARRANTIES, INCLUDING, BUT NOT LIMITED TO, THE
 * IMPLIED WARRANTIES OF MERCHANTABILITY AND FITNESS FOR A PARTICULAR PURPOSE
 * ARE DISCLAIMED.  IN NO EVENT SHALL THE REGENTS OR CONTRIBUTORS BE LIABLE
 * FOR ANY DIRECT, INDIRECT, INCIDENTAL, SPECIAL, EXEMPLARY, OR CONSEQUENTIAL
 * DAMAGES (INCLUDING, BUT NOT LIMITED TO, PROCUREMENT OF SUBSTITUTE GOODS
 * OR SERVICES; LOSS OF USE, DATA, OR PROFITS; OR BUSINESS INTERRUPTION)
 * HOWEVER CAUSED AND ON ANY THEORY OF LIABILITY, WHETHER IN CONTRACT, STRICT
 * LIABILITY, OR TORT (INCLUDING NEGLIGENCE OR OTHERWISE) ARISING IN ANY WAY
 * OUT OF THE USE OF THIS SOFTWARE, EVEN IF ADVISED OF THE POSSIBILITY OF
 * SUCH DAMAGE.
 */

<<<<<<< HEAD
#ifndef lint
#if 0
static char sccsid[] = "@(#)if.c	8.1 (Berkeley) 6/5/93";
#endif
static const char rcsid[] =
	"$Id$";
#endif /* not lint */

=======
>>>>>>> 2c7a9781
#include "defs.h"
#include "pathnames.h"

#if !defined(sgi) && !defined(__NetBSD__)
static char sccsid[] __attribute__((unused)) = "@(#)if.c	8.1 (Berkeley) 6/5/93";
#elif defined(__NetBSD__)
#include <sys/cdefs.h>
__RCSID("$NetBSD$");
#endif
#ident "$Revision: 2.17 $"

struct interface *ifnet;		/* all interfaces */

/* hash table for all interfaces, big enough to tolerate ridiculous
 * numbers of IP aliases.  Crazy numbers of aliases such as 7000
 * still will not do well, but not just in looking up interfaces
 * by name or address.
 */
#define AHASH_LEN 211			/* must be prime */
#define AHASH(a) &ahash_tbl[(a)%AHASH_LEN]
struct interface *ahash_tbl[AHASH_LEN];

#define BHASH_LEN 211			/* must be prime */
#define BHASH(a) &bhash_tbl[(a)%BHASH_LEN]
struct interface *bhash_tbl[BHASH_LEN];

struct interface *remote_if;		/* remote interfaces */

/* hash for physical interface names.
 * Assume there are never more 100 or 200 real interfaces, and that
 * aliases are put on the end of the hash chains.
 */
#define NHASH_LEN 97
struct interface *nhash_tbl[NHASH_LEN];

int	tot_interfaces;			/* # of remote and local interfaces */
int	rip_interfaces;			/* # of interfaces doing RIP */
int	foundloopback;			/* valid flag for loopaddr */
naddr	loopaddr;			/* our address on loopback */
struct	rt_spare loop_rts;

struct timeval ifinit_timer;
static struct timeval last_ifinit;
#define IF_RESCAN_DELAY() (last_ifinit.tv_sec == now.tv_sec		\
			   && last_ifinit.tv_usec == now.tv_usec	\
			   && timercmp(&ifinit_timer, &now, >))

int	have_ripv1_out;			/* have a RIPv1 interface */
int	have_ripv1_in;


static struct interface**
nhash(char *p)
{
	u_int i;

	for (i = 0; *p != '\0'; p++) {
		i = ((i<<1) & 0x7fffffff) | ((i>>31) & 1);
		i ^= *p;
	}
	return &nhash_tbl[i % NHASH_LEN];
}


/* Link a new interface into the lists and hash tables.
 */
void
if_link(struct interface *ifp)
{
	struct interface **hifp;

	ifp->int_prev = &ifnet;
	ifp->int_next = ifnet;
	if (ifnet != 0)
		ifnet->int_prev = &ifp->int_next;
	ifnet = ifp;

	hifp = AHASH(ifp->int_addr);
	ifp->int_ahash_prev = hifp;
	if ((ifp->int_ahash = *hifp) != 0)
		(*hifp)->int_ahash_prev = &ifp->int_ahash;
	*hifp = ifp;

	if (ifp->int_if_flags & IFF_BROADCAST) {
		hifp = BHASH(ifp->int_brdaddr);
		ifp->int_bhash_prev = hifp;
		if ((ifp->int_bhash = *hifp) != 0)
			(*hifp)->int_bhash_prev = &ifp->int_bhash;
		*hifp = ifp;
	}

	if (ifp->int_state & IS_REMOTE) {
		ifp->int_rlink_prev = &remote_if;
		ifp->int_rlink = remote_if;
		if (remote_if != 0)
			remote_if->int_rlink_prev = &ifp->int_rlink;
		remote_if = ifp;
	}

	hifp = nhash(ifp->int_name);
	if (ifp->int_state & IS_ALIAS) {
		/* put aliases on the end of the hash chain */
		while (*hifp != 0)
			hifp = &(*hifp)->int_nhash;
	}
	ifp->int_nhash_prev = hifp;
	if ((ifp->int_nhash = *hifp) != 0)
		(*hifp)->int_nhash_prev = &ifp->int_nhash;
	*hifp = ifp;
}


/* Find the interface with an address
 */
struct interface *
ifwithaddr(naddr addr,
	   int	bcast,			/* notice IFF_BROADCAST address */
	   int	remote)			/* include IS_REMOTE interfaces */
{
	struct interface *ifp, *possible = 0;

	remote = (remote == 0) ? IS_REMOTE : 0;

	for (ifp = *AHASH(addr); ifp; ifp = ifp->int_ahash) {
		if (ifp->int_addr != addr)
			continue;
		if ((ifp->int_state & remote) != 0)
			continue;
		if ((ifp->int_state & (IS_BROKE | IS_PASSIVE)) == 0)
			return ifp;
		possible = ifp;
	}

	if (possible || !bcast)
		return possible;

	for (ifp = *BHASH(addr); ifp; ifp = ifp->int_bhash) {
		if (ifp->int_brdaddr != addr)
			continue;
		if ((ifp->int_state & remote) != 0)
			continue;
		if ((ifp->int_state & (IS_BROKE | IS_PASSIVE)) == 0)
			return ifp;
		possible = ifp;
	}

	return possible;
}


/* find the interface with a name
 */
struct interface *
ifwithname(char *name,			/* "ec0" or whatever */
	   naddr addr)			/* 0 or network address */
{
	struct interface *ifp;

	for (;;) {
		for (ifp = *nhash(name); ifp != 0; ifp = ifp->int_nhash) {
			/* If the network address is not specified,
			 * ignore any alias interfaces.  Otherwise, look
			 * for the interface with the target name and address.
			 */
			if (!strcmp(ifp->int_name, name)
			    && ((addr == 0 && !(ifp->int_state & IS_ALIAS))
				|| (ifp->int_addr == addr)))
				return ifp;
		}

		/* If there is no known interface, maybe there is a
		 * new interface.  So just once look for new interfaces.
		 */
		if (IF_RESCAN_DELAY())
			return 0;
		ifinit();
	}
}


struct interface *
ifwithindex(u_short index,
	    int rescan_ok)
{
	struct interface *ifp;

	for (;;) {
		for (ifp = ifnet; 0 != ifp; ifp = ifp->int_next) {
			if (ifp->int_index == index)
				return ifp;
		}

		/* If there is no known interface, maybe there is a
		 * new interface.  So just once look for new interfaces.
		 */
		if (!rescan_ok
		    || IF_RESCAN_DELAY())
			return 0;
		ifinit();
	}
}


/* Find an interface from which the specified address
 * should have come from.  Used for figuring out which
 * interface a packet came in on.
 */
struct interface *
iflookup(naddr addr)
{
	struct interface *ifp, *maybe;

	maybe = 0;
	for (;;) {
		for (ifp = ifnet; ifp; ifp = ifp->int_next) {
			if (ifp->int_if_flags & IFF_POINTOPOINT) {
				/* finished with a match */
				if (ifp->int_dstaddr == addr)
					return ifp;

			} else {
				/* finished with an exact match */
				if (ifp->int_addr == addr)
					return ifp;

				/* Look for the longest approximate match.
				 */
				if (on_net(addr, ifp->int_net, ifp->int_mask)
				    && (maybe == 0
					|| ifp->int_mask > maybe->int_mask))
					maybe = ifp;
			}
		}

		if (maybe != 0
		    || IF_RESCAN_DELAY())
			return maybe;

		/* If there is no known interface, maybe there is a
		 * new interface.  So just once look for new interfaces.
		 */
		ifinit();
	}
}


/* Return the classical netmask for an IP address.
 */
naddr					/* host byte order */
std_mask(naddr addr)			/* network byte order */
{
	NTOHL(addr);			/* was a host, not a network */

	if (addr == 0)			/* default route has mask 0 */
		return 0;
	if (IN_CLASSA(addr))
		return IN_CLASSA_NET;
	if (IN_CLASSB(addr))
		return IN_CLASSB_NET;
	return IN_CLASSC_NET;
}


/* Find the netmask that would be inferred by RIPv1 listeners
 *	on the given interface for a given network.
 *	If no interface is specified, look for the best fitting	interface.
 */
naddr
ripv1_mask_net(naddr addr,		/* in network byte order */
	       struct interface *ifp)	/* as seen on this interface */
{
	struct r1net *r1p;
	naddr mask = 0;

	if (addr == 0)			/* default always has 0 mask */
		return mask;

	if (ifp != 0 && ifp->int_ripv1_mask != HOST_MASK) {
		/* If the target network is that of the associated interface
		 * on which it arrived, then use the netmask of the interface.
		 */
		if (on_net(addr, ifp->int_net, ifp->int_std_mask))
			mask = ifp->int_ripv1_mask;

	} else {
		/* Examine all interfaces, and if it the target seems
		 * to have the same network number of an interface, use the
		 * netmask of that interface.  If there is more than one
		 * such interface, prefer the interface with the longest
		 * match.
		 */
		for (ifp = ifnet; ifp != 0; ifp = ifp->int_next) {
			if (on_net(addr, ifp->int_std_net, ifp->int_std_mask)
			    && ifp->int_ripv1_mask > mask
			    && ifp->int_ripv1_mask != HOST_MASK)
				mask = ifp->int_ripv1_mask;
		}

	}

	/* check special definitions */
	if (mask == 0) {
		for (r1p = r1nets; r1p != 0; r1p = r1p->r1net_next) {
			if (on_net(addr, r1p->r1net_net, r1p->r1net_match)
			    && r1p->r1net_mask > mask)
				mask = r1p->r1net_mask;
		}

		/* Otherwise, make the classic A/B/C guess.
		 */
		if (mask == 0)
			mask = std_mask(addr);
	}

	return mask;
}


naddr
ripv1_mask_host(naddr addr,		/* in network byte order */
		struct interface *ifp)	/* as seen on this interface */
{
	naddr mask = ripv1_mask_net(addr, ifp);


	/* If the computed netmask does not mask the address,
	 * then assume it is a host address
	 */
	if ((ntohl(addr) & ~mask) != 0)
		mask = HOST_MASK;
	return mask;
}


/* See if a IP address looks reasonable as a destination
 */
int					/* 0=bad */
check_dst(naddr addr)
{
	NTOHL(addr);

	if (IN_CLASSA(addr)) {
		if (addr == 0)
			return 1;	/* default */

		addr >>= IN_CLASSA_NSHIFT;
		return (addr != 0 && addr != IN_LOOPBACKNET);
	}

	return (IN_CLASSB(addr) || IN_CLASSC(addr));
}


/* See a new interface duplicates an existing interface.
 */
struct interface *
check_dup(naddr addr,			/* IP address, so network byte order */
	  naddr dstaddr,		/* ditto */
	  naddr mask,			/* mask, so host byte order */
	  int if_flags)
{
	struct interface *ifp;

	for (ifp = ifnet; 0 != ifp; ifp = ifp->int_next) {
		if (ifp->int_mask != mask)
			continue;

		if (!iff_up(ifp->int_if_flags))
			continue;

		/* The local address can only be shared with a point-to-point
		 * link.
		 */
		if (ifp->int_addr == addr
		    && (((if_flags|ifp->int_if_flags) & IFF_POINTOPOINT) == 0))
			return ifp;

		if (on_net(ifp->int_dstaddr, ntohl(dstaddr),mask))
			return ifp;
	}
	return 0;
}


/* See that a remote gateway is reachable.
 *	Note that the answer can change as real interfaces come and go.
 */
int					/* 0=bad */
check_remote(struct interface *ifp)
{
	struct rt_entry *rt;

	/* do not worry about other kinds */
	if (!(ifp->int_state & IS_REMOTE))
	    return 1;

	rt = rtfind(ifp->int_addr);
	if (rt != 0
	    && rt->rt_ifp != 0
	    &&on_net(ifp->int_addr,
		     rt->rt_ifp->int_net, rt->rt_ifp->int_mask))
		return 1;

	/* the gateway cannot be reached directly from one of our
	 * interfaces
	 */
	if (!(ifp->int_state & IS_BROKE)) {
		msglog("unreachable gateway %s in "_PATH_GATEWAYS,
		       naddr_ntoa(ifp->int_addr));
		if_bad(ifp);
	}
	return 0;
}


/* Delete an interface.
 */
static void
ifdel(struct interface *ifp)
{
	struct ip_mreq m;
	struct interface *ifp1;


	trace_if("Del", ifp);

	ifp->int_state |= IS_BROKE;

	/* unlink the interface
	 */
	*ifp->int_prev = ifp->int_next;
	if (ifp->int_next != 0)
		ifp->int_next->int_prev = ifp->int_prev;
	*ifp->int_ahash_prev = ifp->int_ahash;
	if (ifp->int_ahash != 0)
		ifp->int_ahash->int_ahash_prev = ifp->int_ahash_prev;
	*ifp->int_nhash_prev = ifp->int_nhash;
	if (ifp->int_nhash != 0)
		ifp->int_nhash->int_nhash_prev = ifp->int_nhash_prev;
	if (ifp->int_if_flags & IFF_BROADCAST) {
		*ifp->int_bhash_prev = ifp->int_bhash;
		if (ifp->int_bhash != 0)
			ifp->int_bhash->int_bhash_prev = ifp->int_bhash_prev;
	}
	if (ifp->int_state & IS_REMOTE) {
		*ifp->int_rlink_prev = ifp->int_rlink;
		if (ifp->int_rlink != 0)
			ifp->int_rlink->int_rlink_prev = ifp->int_rlink_prev;
	}

	if (!(ifp->int_state & IS_ALIAS)) {
		/* delete aliases when the main interface dies
		 */
		for (ifp1 = ifnet; 0 != ifp1; ifp1 = ifp1->int_next) {
			if (ifp1 != ifp
			    && !strcmp(ifp->int_name, ifp1->int_name))
				ifdel(ifp1);
		}

		if ((ifp->int_if_flags & IFF_MULTICAST)
#ifdef MCAST_PPP_BUG
		    && !(ifp->int_if_flags & IFF_POINTOPOINT)
#endif
		    && rip_sock >= 0) {
			m.imr_multiaddr.s_addr = htonl(INADDR_RIP_GROUP);
			m.imr_interface.s_addr = ((ifp->int_if_flags
						   & IFF_POINTOPOINT)
						  ? ifp->int_dstaddr
						  : ifp->int_addr);
			if (setsockopt(rip_sock,IPPROTO_IP,IP_DROP_MEMBERSHIP,
				       &m, sizeof(m)) < 0
			    && errno != EADDRNOTAVAIL
			    && !TRACEACTIONS)
				LOGERR("setsockopt(IP_DROP_MEMBERSHIP RIP)");
			if (rip_sock_mcast == ifp)
				rip_sock_mcast = 0;
		}
		if (ifp->int_rip_sock >= 0) {
			(void)close(ifp->int_rip_sock);
			ifp->int_rip_sock = -1;
			fix_select();
		}

		tot_interfaces--;
		if (!IS_RIP_OFF(ifp->int_state))
			rip_interfaces--;

		/* Zap all routes associated with this interface.
		 * Assume routes just using gateways beyond this interface
		 * will timeout naturally, and have probably already died.
		 */
		(void)rn_walktree(rhead, walk_bad, 0);

		set_rdisc_mg(ifp, 0);
		if_bad_rdisc(ifp);
	}

	free(ifp);
}


/* Mark an interface ill.
 */
void
if_sick(struct interface *ifp)
{
	if (0 == (ifp->int_state & (IS_SICK | IS_BROKE))) {
		ifp->int_state |= IS_SICK;
		ifp->int_act_time = NEVER;
		trace_if("Chg", ifp);

		LIM_SEC(ifinit_timer, now.tv_sec+CHECK_BAD_INTERVAL);
	}
}


/* Mark an interface dead.
 */
void
if_bad(struct interface *ifp)
{
	struct interface *ifp1;


	if (ifp->int_state & IS_BROKE)
		return;

	LIM_SEC(ifinit_timer, now.tv_sec+CHECK_BAD_INTERVAL);

	ifp->int_state |= (IS_BROKE | IS_SICK);
	ifp->int_act_time = NEVER;
	ifp->int_query_time = NEVER;
	ifp->int_data.ts = now.tv_sec;

	trace_if("Chg", ifp);

	if (!(ifp->int_state & IS_ALIAS)) {
		for (ifp1 = ifnet; 0 != ifp1; ifp1 = ifp1->int_next) {
			if (ifp1 != ifp
			    && !strcmp(ifp->int_name, ifp1->int_name))
				if_bad(ifp1);
		}
		(void)rn_walktree(rhead, walk_bad, 0);
		if_bad_rdisc(ifp);
	}
}


/* Mark an interface alive
 */
int					/* 1=it was dead */
if_ok(struct interface *ifp,
      const char *type)
{
	struct interface *ifp1;


	if (!(ifp->int_state & IS_BROKE)) {
		if (ifp->int_state & IS_SICK) {
			trace_act("%sinterface %s to %s working better",
				  type,
				  ifp->int_name, naddr_ntoa(ifp->int_dstaddr));
			ifp->int_state &= ~IS_SICK;
		}
		return 0;
	}

	msglog("%sinterface %s to %s restored",
	       type, ifp->int_name, naddr_ntoa(ifp->int_dstaddr));
	ifp->int_state &= ~(IS_BROKE | IS_SICK);
	ifp->int_data.ts = 0;

	if (!(ifp->int_state & IS_ALIAS)) {
		for (ifp1 = ifnet; 0 != ifp1; ifp1 = ifp1->int_next) {
			if (ifp1 != ifp
			    && !strcmp(ifp->int_name, ifp1->int_name))
				if_ok(ifp1, type);
		}
		if_ok_rdisc(ifp);
	}

	if (ifp->int_state & IS_REMOTE) {
		if (!addrouteforif(ifp))
			return 0;
	}
	return 1;
}


#ifdef _HAVE_SA_LEN
static struct sockaddr sa_zero = { sizeof(struct sockaddr), AF_INET };
#endif
/*
 * disassemble routing message
 * copied bug for bug from the BSD kernel
 */
void
rt_xaddrs(struct rt_addrinfo *info,
	  struct sockaddr *sa,
	  struct sockaddr *lim,
	  int addrs)
{
	char  *sa_limit; /* next byte after the sockaddr */
	int i;
	int len;
#ifdef sgi
#define ROUNDUP(a) ((a) > 0 ? (1 + (((a) - 1) | (sizeof(__uint64_t) - 1))) \
		    : sizeof(__uint64_t))
#else
#define ROUNDUP(a) ((a) > 0 ? (1 + (((a) - 1) | (sizeof(long) - 1))) \
		    : sizeof(long))
#endif


	memset(info, 0, sizeof(*info));
	info->rti_addrs = addrs;
	for (i = 0; i < RTAX_MAX && sa < lim; i++) {
		if ((addrs & (1 << i)) == 0)
			continue;
#ifdef _HAVE_SA_LEN
		len = sa->sa_len;

		/* Check the sockaddr doesn't go past the end of the buffer. */
		/* Cope with buggy (malicious?) sender.*/
		if (len) {
			sa_limit = ((char*)sa) + len;
			if ( sa_limit > (char *)lim ) /* equal is ok */
				return;
		} else {
			/*
			 * We allow the last broken sockaddr
			 * to be replaced by a good null one
			 * because some old versions of routing stuff
			 * would do this (4.4 route(1) for example).
			 * This should go away eventually.
			 */
			info->rti_info[i] = &sa_zero;
			return; /* this one had unknown length */
		}
#else
		len = _FAKE_SA_LEN_DST(sa);
#endif
		info->rti_info[i] = sa;
		sa = (struct sockaddr *)((char*)(sa) + ROUNDUP(len));
	}
}


/* Find the network interfaces which have configured themselves.
 *	This must be done regularly, if only for extra addresses
 *	that come and go on interfaces.
 */
void
ifinit(void)
{
	static char *sysctl_buf;
	static size_t sysctl_buf_size = 0;
	uint complaints = 0;
	static u_int prev_complaints = 0;
#	define COMP_NOT_INET	0x001
#	define COMP_NOADDR	0x002
#	define COMP_BADADDR	0x004
#	define COMP_NODST	0x008
#	define COMP_NOBADR	0x010
#	define COMP_NOMASK	0x020
#	define COMP_DUP		0x040
#	define COMP_BAD_METRIC	0x080
#	define COMP_NETMASK	0x100

	struct interface ifs, ifs0, *ifp, *ifp1;
	struct rt_entry *rt;
	size_t needed;
	int mib[6];
	struct if_msghdr *ifm;
	struct ifa_msghdr *ifam, *ifam_lim, *ifam2;
	int in, ierr, out, oerr;
	struct intnet *intnetp;
	struct rt_addrinfo info;
#ifdef SIOCGIFMETRIC
	struct ifreq ifr;
#endif


	last_ifinit = now;
	ifinit_timer.tv_sec = now.tv_sec + (supplier
					    ? CHECK_ACT_INTERVAL
					    : CHECK_QUIET_INTERVAL);

	/* mark all interfaces so we can get rid of those that disappear */
	for (ifp = ifnet; 0 != ifp; ifp = ifp->int_next)
		ifp->int_state &= ~(IS_CHECKED | IS_DUP);

	/* Fetch the interface list, without too many system calls
	 * since we do it repeatedly.
	 */
	mib[0] = CTL_NET;
	mib[1] = PF_ROUTE;
	mib[2] = 0;
	mib[3] = AF_INET;
	mib[4] = NET_RT_IFLIST;
	mib[5] = 0;
	for (;;) {
		if ((needed = sysctl_buf_size) != 0) {
			if (sysctl(mib, 6, sysctl_buf,&needed, 0, 0) >= 0)
				break;
			/* retry if the table grew */
			if (errno != ENOMEM && errno != EFAULT)
				BADERR(1, "ifinit: sysctl(RT_IFLIST)");
			free(sysctl_buf);
			needed = 0;
		}
		if (sysctl(mib, 6, 0, &needed, 0, 0) < 0)
			BADERR(1,"ifinit: sysctl(RT_IFLIST) estimate");
		sysctl_buf = rtmalloc(sysctl_buf_size = needed,
				      "ifinit sysctl");
	}

	ifam_lim = (struct ifa_msghdr *)(sysctl_buf + needed);
	for (ifam = (struct ifa_msghdr *)sysctl_buf;
	     ifam < ifam_lim;
	     ifam = ifam2) {

		ifam2 = (struct ifa_msghdr*)((char*)ifam + ifam->ifam_msglen);

		if (ifam->ifam_type == RTM_IFINFO) {
			struct sockaddr_dl *sdl;

			ifm = (struct if_msghdr *)ifam;
			/* make prototype structure for the IP aliases
			 */
			memset(&ifs0, 0, sizeof(ifs0));
			ifs0.int_rip_sock = -1;
			ifs0.int_index = ifm->ifm_index;
			ifs0.int_if_flags = ifm->ifm_flags;
			ifs0.int_state = IS_CHECKED;
			ifs0.int_query_time = NEVER;
			ifs0.int_act_time = now.tv_sec;
			ifs0.int_data.ts = now.tv_sec;
			ifs0.int_data.ipackets = ifm->ifm_data.ifi_ipackets;
			ifs0.int_data.ierrors = ifm->ifm_data.ifi_ierrors;
			ifs0.int_data.opackets = ifm->ifm_data.ifi_opackets;
			ifs0.int_data.oerrors = ifm->ifm_data.ifi_oerrors;
#ifdef sgi
			ifs0.int_data.odrops = ifm->ifm_data.ifi_odrops;
#endif
			sdl = (struct sockaddr_dl *)(ifm + 1);
			sdl->sdl_data[sdl->sdl_nlen] = 0;
			strncpy(ifs0.int_name, sdl->sdl_data,
				MIN(sizeof(ifs0.int_name), sdl->sdl_nlen));
			continue;
		}
		if (ifam->ifam_type != RTM_NEWADDR) {
			logbad(1,"ifinit: out of sync");
			continue;
		}
		rt_xaddrs(&info, (struct sockaddr *)(ifam+1),
			  (struct sockaddr *)ifam2,
			  ifam->ifam_addrs);

		/* Prepare for the next address of this interface, which
		 * will be an alias.
		 * Do not output RIP or Router-Discovery packets via aliases.
		 */
		memcpy(&ifs, &ifs0, sizeof(ifs));
		ifs0.int_state |= (IS_ALIAS | IS_NO_RIP_OUT | IS_NO_RDISC);

		if (INFO_IFA(&info) == 0) {
			if (iff_up(ifs.int_if_flags)) {
				if (!(prev_complaints & COMP_NOADDR))
					msglog("%s has no address",
					       ifs.int_name);
				complaints |= COMP_NOADDR;
			}
			continue;
		}
		if (INFO_IFA(&info)->sa_family != AF_INET) {
			if (iff_up(ifs.int_if_flags)) {
				if (!(prev_complaints & COMP_NOT_INET))
					trace_act("%s: not AF_INET",
						  ifs.int_name);
				complaints |= COMP_NOT_INET;
			}
			continue;
		}

		ifs.int_addr = S_ADDR(INFO_IFA(&info));

		if (ntohl(ifs.int_addr)>>24 == 0
		    || ntohl(ifs.int_addr)>>24 == 0xff) {
			if (iff_up(ifs.int_if_flags)) {
				if (!(prev_complaints & COMP_BADADDR))
					msglog("%s has a bad address",
					       ifs.int_name);
				complaints |= COMP_BADADDR;
			}
			continue;
		}

		if (ifs.int_if_flags & IFF_LOOPBACK) {
			ifs.int_state |= IS_PASSIVE | IS_NO_RIP | IS_NO_RDISC;
			ifs.int_dstaddr = ifs.int_addr;
			ifs.int_mask = HOST_MASK;
			ifs.int_ripv1_mask = HOST_MASK;
			ifs.int_std_mask = std_mask(ifs.int_dstaddr);
			ifs.int_net = ntohl(ifs.int_dstaddr);
			if (!foundloopback) {
				foundloopback = 1;
				loopaddr = ifs.int_addr;
				loop_rts.rts_gate = loopaddr;
				loop_rts.rts_router = loopaddr;
			}

		} else if (ifs.int_if_flags & IFF_POINTOPOINT) {
			if (INFO_BRD(&info) == 0
			    || INFO_BRD(&info)->sa_family != AF_INET) {
				if (iff_up(ifs.int_if_flags)) {
					if (!(prev_complaints & COMP_NODST))
						msglog("%s has a bad"
						       " destination address",
						       ifs.int_name);
					complaints |= COMP_NODST;
				}
				continue;
			}
			ifs.int_dstaddr = S_ADDR(INFO_BRD(&info));
			if (ntohl(ifs.int_dstaddr)>>24 == 0
			    || ntohl(ifs.int_dstaddr)>>24 == 0xff) {
				if (iff_up(ifs.int_if_flags)) {
					if (!(prev_complaints & COMP_NODST))
						msglog("%s has a bad"
						       " destination address",
						       ifs.int_name);
					complaints |= COMP_NODST;
				}
				continue;
			}
			ifs.int_mask = HOST_MASK;
			ifs.int_ripv1_mask = ntohl(S_ADDR(INFO_MASK(&info)));
			ifs.int_std_mask = std_mask(ifs.int_dstaddr);
			ifs.int_net = ntohl(ifs.int_dstaddr);

		}  else {
			if (INFO_MASK(&info) == 0) {
				if (iff_up(ifs.int_if_flags)) {
					if (!(prev_complaints & COMP_NOMASK))
						msglog("%s has no netmask",
						       ifs.int_name);
					complaints |= COMP_NOMASK;
				}
				continue;
			}
			ifs.int_dstaddr = ifs.int_addr;
			ifs.int_mask = ntohl(S_ADDR(INFO_MASK(&info)));
			ifs.int_ripv1_mask = ifs.int_mask;
			ifs.int_std_mask = std_mask(ifs.int_addr);
			ifs.int_net = ntohl(ifs.int_addr) & ifs.int_mask;
			if (ifs.int_mask != ifs.int_std_mask)
				ifs.int_state |= IS_SUBNET;

			if (ifs.int_if_flags & IFF_BROADCAST) {
				if (INFO_BRD(&info) == 0) {
					if (iff_up(ifs.int_if_flags)) {
					    if (!(prev_complaints
						  & COMP_NOBADR))
						msglog("%s has"
						       "no broadcast address",
						       ifs.int_name);
					    complaints |= COMP_NOBADR;
					}
					continue;
				}
				ifs.int_brdaddr = S_ADDR(INFO_BRD(&info));
			}
		}
		ifs.int_std_net = ifs.int_net & ifs.int_std_mask;
		ifs.int_std_addr = htonl(ifs.int_std_net);

		/* Use a minimum metric of one.  Treat the interface metric
		 * (default 0) as an increment to the hop count of one.
		 *
		 * The metric obtained from the routing socket dump of
		 * interface addresses is wrong.  It is not set by the
		 * SIOCSIFMETRIC ioctl.
		 */
#ifdef SIOCGIFMETRIC
		strncpy(ifr.ifr_name, ifs.int_name, sizeof(ifr.ifr_name));
		if (ioctl(rt_sock, SIOCGIFMETRIC, &ifr) < 0) {
			DBGERR(1, "ioctl(SIOCGIFMETRIC)");
			ifs.int_metric = 0;
		} else {
			ifs.int_metric = ifr.ifr_metric;
		}
#else
		ifs.int_metric = ifam->ifam_metric;
#endif
		if (ifs.int_metric > HOPCNT_INFINITY) {
			ifs.int_metric = 0;
			if (!(prev_complaints & COMP_BAD_METRIC)
			    && iff_up(ifs.int_if_flags)) {
				complaints |= COMP_BAD_METRIC;
				msglog("%s has a metric of %d",
				       ifs.int_name, ifs.int_metric);
			}
		}

		/* See if this is a familiar interface.
		 * If so, stop worrying about it if it is the same.
		 * Start it over if it now is to somewhere else, as happens
		 * frequently with PPP and SLIP.
		 */
		ifp = ifwithname(ifs.int_name, ((ifs.int_state & IS_ALIAS)
						? ifs.int_addr
						: 0));
		if (ifp != 0) {
			ifp->int_state |= IS_CHECKED;

			if (0 != ((ifp->int_if_flags ^ ifs.int_if_flags)
				  & (IFF_BROADCAST
				     | IFF_LOOPBACK
				     | IFF_POINTOPOINT
				     | IFF_MULTICAST))
			    || 0 != ((ifp->int_state ^ ifs.int_state)
				     & IS_ALIAS)
			    || ifp->int_addr != ifs.int_addr
			    || ifp->int_brdaddr != ifs.int_brdaddr
			    || ifp->int_dstaddr != ifs.int_dstaddr
			    || ifp->int_mask != ifs.int_mask
			    || ifp->int_metric != ifs.int_metric) {
				/* Forget old information about
				 * a changed interface.
				 */
				trace_act("interface %s has changed",
					  ifp->int_name);
				ifdel(ifp);
				ifp = 0;
			}
		}

		if (ifp != 0) {
			/* The primary representative of an alias worries
			 * about how things are working.
			 */
			if (ifp->int_state & IS_ALIAS)
				continue;

			/* note interfaces that have been turned off
			 */
			if (!iff_up(ifs.int_if_flags)) {
				if (iff_up(ifp->int_if_flags)) {
					msglog("interface %s to %s turned off",
					       ifp->int_name,
					       naddr_ntoa(ifp->int_dstaddr));
					if_bad(ifp);
					ifp->int_if_flags &= ~IFF_UP;
				} else if (now.tv_sec>(ifp->int_data.ts
						       + CHECK_BAD_INTERVAL)) {
					trace_act("interface %s has been off"
						  " %ld seconds; forget it",
						  ifp->int_name,
						  now.tv_sec-ifp->int_data.ts);
					ifdel(ifp);
				}
				continue;
			}
			/* or that were off and are now ok */
			if (!iff_up(ifp->int_if_flags)) {
				ifp->int_if_flags |= IFF_UP;
				(void)if_ok(ifp, "");
			}

			/* If it has been long enough,
			 * see if the interface is broken.
			 */
			if (now.tv_sec < ifp->int_data.ts+CHECK_BAD_INTERVAL)
				continue;

			in = ifs.int_data.ipackets - ifp->int_data.ipackets;
			ierr = ifs.int_data.ierrors - ifp->int_data.ierrors;
			out = ifs.int_data.opackets - ifp->int_data.opackets;
			oerr = ifs.int_data.oerrors - ifp->int_data.oerrors;
#ifdef sgi
			/* Through at least IRIX 6.2, PPP and SLIP
			 * count packets dropped by the filters.
			 * But FDDI rings stuck non-operational count
			 * dropped packets as they wait for improvement.
			 */
			if (!(ifp->int_if_flags & IFF_POINTOPOINT))
				oerr += (ifs.int_data.odrops
					 - ifp->int_data.odrops);
#endif
			/* If the interface just awoke, restart the counters.
			 */
			if (ifp->int_data.ts == 0) {
				ifp->int_data = ifs.int_data;
				continue;
			}
			ifp->int_data = ifs.int_data;

			/* Withhold judgment when the short error
			 * counters wrap or the interface is reset.
			 */
			if (ierr < 0 || in < 0 || oerr < 0 || out < 0) {
				LIM_SEC(ifinit_timer,
					now.tv_sec+CHECK_BAD_INTERVAL);
				continue;
			}

			/* Withhold judgement when there is no traffic
			 */
			if (in == 0 && out == 0 && ierr == 0 && oerr == 0)
				continue;

			/* It is bad if input or output is not working.
			 * Require presistent problems before marking it dead.
			 */
			if ((in <= ierr && ierr > 0)
			    || (out <= oerr && oerr > 0)) {
				if (!(ifp->int_state & IS_SICK)) {
					trace_act("interface %s to %s"
						  " sick: in=%d ierr=%d"
						  " out=%d oerr=%d",
						  ifp->int_name,
						  naddr_ntoa(ifp->int_dstaddr),
						  in, ierr, out, oerr);
					if_sick(ifp);
					continue;
				}
				if (!(ifp->int_state & IS_BROKE)) {
					msglog("interface %s to %s broken:"
					       " in=%d ierr=%d out=%d oerr=%d",
					       ifp->int_name,
					       naddr_ntoa(ifp->int_dstaddr),
					       in, ierr, out, oerr);
					if_bad(ifp);
				}
				continue;
			}

			/* otherwise, it is active and healthy
			 */
			ifp->int_act_time = now.tv_sec;
			(void)if_ok(ifp, "");
			continue;
		}

		/* This is a new interface.
		 * If it is dead, forget it.
		 */
		if (!iff_up(ifs.int_if_flags))
			continue;

		/* If it duplicates an existing interface,
		 * complain about it, mark the other one
		 * duplicated, and forget this one.
		 */
		ifp = check_dup(ifs.int_addr,ifs.int_dstaddr,ifs.int_mask,
				ifs.int_if_flags);
		if (ifp != 0) {
			/* Ignore duplicates of itself, caused by having
			 * IP aliases on the same network.
			 */
			if (!strcmp(ifp->int_name, ifs.int_name))
				continue;

			if (!(prev_complaints & COMP_DUP)) {
				complaints |= COMP_DUP;
				msglog("%s (%s%s%s) is duplicated by"
				       " %s (%s%s%s)",
				       ifs.int_name,
				       addrname(ifs.int_addr,ifs.int_mask,1),
				       ((ifs.int_if_flags & IFF_POINTOPOINT)
					? "-->" : ""),
				       ((ifs.int_if_flags & IFF_POINTOPOINT)
					? naddr_ntoa(ifs.int_dstaddr) : ""),
				       ifp->int_name,
				       addrname(ifp->int_addr,ifp->int_mask,1),
				       ((ifp->int_if_flags & IFF_POINTOPOINT)
					? "-->" : ""),
				       ((ifp->int_if_flags & IFF_POINTOPOINT)
					? naddr_ntoa(ifp->int_dstaddr) : ""));
			}
			ifp->int_state |= IS_DUP;
			continue;
		}

		if (0 == (ifs.int_if_flags & (IFF_POINTOPOINT | IFF_BROADCAST))
		    && !(ifs.int_state & IS_PASSIVE)) {
			trace_act("%s is neither broadcast, point-to-point,"
				  " nor loopback",
				  ifs.int_name);
			if (!(ifs.int_state & IFF_MULTICAST))
				ifs.int_state |= IS_NO_RDISC;
		}


		/* It is new and ok.   Add it to the list of interfaces
		 */
		ifp = (struct interface *)rtmalloc(sizeof(*ifp), "ifinit ifp");
		memcpy(ifp, &ifs, sizeof(*ifp));
		get_parms(ifp);
		if_link(ifp);
		trace_if("Add", ifp);

		/* Notice likely bad netmask.
		 */
		if (!(prev_complaints & COMP_NETMASK)
		    && !(ifp->int_if_flags & IFF_POINTOPOINT)
		    && ifp->int_addr != RIP_DEFAULT) {
			for (ifp1 = ifnet; 0 != ifp1; ifp1 = ifp1->int_next) {
				if (ifp1->int_mask == ifp->int_mask)
					continue;
				if (ifp1->int_if_flags & IFF_POINTOPOINT)
					continue;
				if (ifp1->int_dstaddr == RIP_DEFAULT)
					continue;
				if (on_net(ifp->int_dstaddr,
					   ifp1->int_net, ifp1->int_mask)
				    || on_net(ifp1->int_dstaddr,
					      ifp->int_net, ifp->int_mask)) {
					msglog("possible netmask problem"
					       " between %s:%s and %s:%s",
					       ifp->int_name,
					       addrname(htonl(ifp->int_net),
							ifp->int_mask, 1),
					       ifp1->int_name,
					       addrname(htonl(ifp1->int_net),
							ifp1->int_mask, 1));
					complaints |= COMP_NETMASK;
				}
			}
		}

		if (!(ifp->int_state & IS_ALIAS)) {
			/* Count the # of directly connected networks.
			 */
			if (!(ifp->int_if_flags & IFF_LOOPBACK))
				tot_interfaces++;
			if (!IS_RIP_OFF(ifp->int_state))
				rip_interfaces++;

			/* turn on router discovery and RIP If needed */
			if_ok_rdisc(ifp);
			rip_on(ifp);
		}
	}

	/* If we are multi-homed and have at least two interfaces
	 * listening to RIP, then output by default.
	 */
	if (!supplier_set && rip_interfaces > 1)
		set_supplier();

	/* If we are multi-homed, optionally advertise a route to
	 * our main address.
	 */
	if (advertise_mhome
	    || (tot_interfaces > 1
		&& mhome
		&& (ifp = ifwithaddr(myaddr, 0, 0)) != 0
		&& foundloopback)) {
		advertise_mhome = 1;
		rt = rtget(myaddr, HOST_MASK);
		if (rt != 0) {
			if (rt->rt_ifp != ifp
			    || rt->rt_router != loopaddr) {
				rtdelete(rt);
				rt = 0;
			} else {
				loop_rts.rts_ifp = ifp;
				loop_rts.rts_metric = 0;
				loop_rts.rts_time = rt->rt_time;
				rtchange(rt, rt->rt_state | RS_MHOME,
					 &loop_rts, 0);
			}
		}
		if (rt == 0) {
			loop_rts.rts_ifp = ifp;
			loop_rts.rts_metric = 0;
			rtadd(myaddr, HOST_MASK, RS_MHOME, &loop_rts);
		}
	}

	for (ifp = ifnet; ifp != 0; ifp = ifp1) {
		ifp1 = ifp->int_next;	/* because we may delete it */

		/* Forget any interfaces that have disappeared.
		 */
		if (!(ifp->int_state & (IS_CHECKED | IS_REMOTE))) {
			trace_act("interface %s has disappeared",
				  ifp->int_name);
			ifdel(ifp);
			continue;
		}

		if ((ifp->int_state & IS_BROKE)
		    && !(ifp->int_state & IS_PASSIVE))
			LIM_SEC(ifinit_timer, now.tv_sec+CHECK_BAD_INTERVAL);

		/* If we ever have a RIPv1 interface, assume we always will.
		 * It might come back if it ever goes away.
		 */
		if (!(ifp->int_state & IS_NO_RIPV1_OUT) && supplier)
			have_ripv1_out = 1;
		if (!(ifp->int_state & IS_NO_RIPV1_IN))
			have_ripv1_in = 1;
	}

	for (ifp = ifnet; ifp != 0; ifp = ifp->int_next) {
		/* Ensure there is always a network route for interfaces,
		 * after any dead interfaces have been deleted, which
		 * might affect routes for point-to-point links.
		 */
		if (!addrouteforif(ifp))
			continue;

		/* Add routes to the local end of point-to-point interfaces
		 * using loopback.
		 */
		if ((ifp->int_if_flags & IFF_POINTOPOINT)
		    && !(ifp->int_state & IS_REMOTE)
		    && foundloopback) {
			/* Delete any routes to the network address through
			 * foreign routers. Remove even static routes.
			 */
			del_static(ifp->int_addr, HOST_MASK, 0, 0);
			rt = rtget(ifp->int_addr, HOST_MASK);
			if (rt != 0 && rt->rt_router != loopaddr) {
				rtdelete(rt);
				rt = 0;
			}
			if (rt != 0) {
				if (!(rt->rt_state & RS_LOCAL)
				    || rt->rt_metric > ifp->int_metric) {
					ifp1 = ifp;
				} else {
					ifp1 = rt->rt_ifp;
				}
				loop_rts.rts_ifp = ifp1;
				loop_rts.rts_metric = 0;
				loop_rts.rts_time = rt->rt_time;
				rtchange(rt, ((rt->rt_state & ~RS_NET_SYN)
					      | (RS_IF|RS_LOCAL)),
					 &loop_rts, 0);
			} else {
				loop_rts.rts_ifp = ifp;
				loop_rts.rts_metric = 0;
				rtadd(ifp->int_addr, HOST_MASK,
				      (RS_IF | RS_LOCAL), &loop_rts);
			}
		}
	}

	/* add the authority routes */
	for (intnetp = intnets; intnetp!=0; intnetp = intnetp->intnet_next) {
		rt = rtget(intnetp->intnet_addr, intnetp->intnet_mask);
		if (rt != 0
		    && !(rt->rt_state & RS_NO_NET_SYN)
		    && !(rt->rt_state & RS_NET_INT)) {
			rtdelete(rt);
			rt = 0;
		}
		if (rt == 0) {
			loop_rts.rts_ifp = 0;
			loop_rts.rts_metric = intnetp->intnet_metric-1;
			rtadd(intnetp->intnet_addr, intnetp->intnet_mask,
			      RS_NET_SYN | RS_NET_INT, &loop_rts);
		}
	}

	prev_complaints = complaints;
}


static void
check_net_syn(struct interface *ifp)
{
	struct rt_entry *rt;
	static struct rt_spare new;


	/* Turn on the need to automatically synthesize a network route
	 * for this interface only if we are running RIPv1 on some other
	 * interface that is on a different class-A,B,or C network.
	 */
	if (have_ripv1_out || have_ripv1_in) {
		ifp->int_state |= IS_NEED_NET_SYN;
		rt = rtget(ifp->int_std_addr, ifp->int_std_mask);
		if (rt != 0
		    && 0 == (rt->rt_state & RS_NO_NET_SYN)
		    && (!(rt->rt_state & RS_NET_SYN)
			|| rt->rt_metric > ifp->int_metric)) {
			rtdelete(rt);
			rt = 0;
		}
		if (rt == 0) {
			new.rts_ifp = ifp;
			new.rts_gate = ifp->int_addr;
			new.rts_router = ifp->int_addr;
			new.rts_metric = ifp->int_metric;
			rtadd(ifp->int_std_addr, ifp->int_std_mask,
			      RS_NET_SYN, &new);
		}

	} else {
		ifp->int_state &= ~IS_NEED_NET_SYN;

		rt = rtget(ifp->int_std_addr,
			   ifp->int_std_mask);
		if (rt != 0
		    && (rt->rt_state & RS_NET_SYN)
		    && rt->rt_ifp == ifp)
			rtbad_sub(rt);
	}
}


/* Add route for interface if not currently installed.
 * Create route to other end if a point-to-point link,
 * otherwise a route to this (sub)network.
 */
int					/* 0=bad interface */
addrouteforif(struct interface *ifp)
{
	struct rt_entry *rt;
	static struct rt_spare new;
	naddr dst;


	/* skip sick interfaces
	 */
	if (ifp->int_state & IS_BROKE)
		return 0;

	/* If the interface on a subnet, then install a RIPv1 route to
	 * the network as well (unless it is sick).
	 */
	if (ifp->int_state & IS_SUBNET)
		check_net_syn(ifp);

	dst = (0 != (ifp->int_if_flags & (IFF_POINTOPOINT | IFF_LOOPBACK))
	       ? ifp->int_dstaddr
	       : htonl(ifp->int_net));

	new.rts_ifp = ifp;
	new.rts_router = ifp->int_addr;
	new.rts_gate = ifp->int_addr;
	new.rts_metric = ifp->int_metric;
	new.rts_time = now.tv_sec;

	/* If we are going to send packets to the gateway,
	 * it must be reachable using our physical interfaces
	 */
	if ((ifp->int_state & IS_REMOTE)
	    && !(ifp->int_state & IS_EXTERNAL)
	    && !check_remote(ifp))
		return 0;

	/* We are finished if the correct main interface route exists.
	 * The right route must be for the right interface, not synthesized
	 * from a subnet, be a "gateway" or not as appropriate, and so forth.
	 */
	del_static(dst, ifp->int_mask, 0, 0);
	rt = rtget(dst, ifp->int_mask);
	if (rt != 0) {
		if ((rt->rt_ifp != ifp
		     || rt->rt_router != ifp->int_addr)
		    && (!(ifp->int_state & IS_DUP)
			|| rt->rt_ifp == 0
			|| (rt->rt_ifp->int_state & IS_BROKE))) {
			rtdelete(rt);
			rt = 0;
		} else {
			rtchange(rt, ((rt->rt_state | RS_IF)
				      & ~(RS_NET_SYN | RS_LOCAL)),
				 &new, 0);
		}
	}
	if (rt == 0) {
		if (ifp->int_transitions++ > 0)
			trace_act("re-install interface %s",
				  ifp->int_name);

		rtadd(dst, ifp->int_mask, RS_IF, &new);
	}

	return 1;
}<|MERGE_RESOLUTION|>--- conflicted
+++ resolved
@@ -29,19 +29,10 @@
  * LIABILITY, OR TORT (INCLUDING NEGLIGENCE OR OTHERWISE) ARISING IN ANY WAY
  * OUT OF THE USE OF THIS SOFTWARE, EVEN IF ADVISED OF THE POSSIBILITY OF
  * SUCH DAMAGE.
- */
-
-<<<<<<< HEAD
-#ifndef lint
-#if 0
-static char sccsid[] = "@(#)if.c	8.1 (Berkeley) 6/5/93";
-#endif
-static const char rcsid[] =
-	"$Id$";
-#endif /* not lint */
-
-=======
->>>>>>> 2c7a9781
+ *
+ *	$Id$
+ */
+
 #include "defs.h"
 #include "pathnames.h"
 
@@ -631,12 +622,7 @@
 }
 
 
-#ifdef _HAVE_SA_LEN
-static struct sockaddr sa_zero = { sizeof(struct sockaddr), AF_INET };
-#endif
-/*
- * disassemble routing message
- * copied bug for bug from the BSD kernel
+/* disassemble routing message
  */
 void
 rt_xaddrs(struct rt_addrinfo *info,
@@ -644,9 +630,10 @@
 	  struct sockaddr *lim,
 	  int addrs)
 {
-	char  *sa_limit; /* next byte after the sockaddr */
 	int i;
-	int len;
+#ifdef _HAVE_SA_LEN
+	static struct sockaddr sa_zero;
+#endif
 #ifdef sgi
 #define ROUNDUP(a) ((a) > 0 ? (1 + (((a) - 1) | (sizeof(__uint64_t) - 1))) \
 		    : sizeof(__uint64_t))
@@ -662,30 +649,14 @@
 		if ((addrs & (1 << i)) == 0)
 			continue;
 #ifdef _HAVE_SA_LEN
-		len = sa->sa_len;
-
-		/* Check the sockaddr doesn't go past the end of the buffer. */
-		/* Cope with buggy (malicious?) sender.*/
-		if (len) {
-			sa_limit = ((char*)sa) + len;
-			if ( sa_limit > (char *)lim ) /* equal is ok */
-				return;
-		} else {
-			/*
-			 * We allow the last broken sockaddr
-			 * to be replaced by a good null one
-			 * because some old versions of routing stuff
-			 * would do this (4.4 route(1) for example).
-			 * This should go away eventually.
-			 */
-			info->rti_info[i] = &sa_zero;
-			return; /* this one had unknown length */
-		}
+		info->rti_info[i] = (sa->sa_len != 0) ? sa : &sa_zero;
+		sa = (struct sockaddr *)((char*)(sa)
+					 + ROUNDUP(sa->sa_len));
 #else
-		len = _FAKE_SA_LEN_DST(sa);
+		info->rti_info[i] = sa;
+		sa = (struct sockaddr *)((char*)(sa)
+					 + ROUNDUP(_FAKE_SA_LEN_DST(sa)));
 #endif
-		info->rti_info[i] = sa;
-		sa = (struct sockaddr *)((char*)(sa) + ROUNDUP(len));
 	}
 }
 
