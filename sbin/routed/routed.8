--- conflicted
+++ resolved
@@ -1,8 +1,5 @@
-<<<<<<< HEAD
-=======
 .\"   $Revision: 2.26 $
 .\"
->>>>>>> caa79e36
 .\" Copyright (c) 1983, 1991, 1993
 .\"	The Regents of the University of California.  All rights reserved.
 .\"
@@ -122,12 +119,8 @@
 Th advertised metric for a route reflects the metrics associated
 with interfaces
 (see
-<<<<<<< HEAD
-.Xr ifconfig 8 ) ,
-=======
 .Xr ifconfig 8 )
 though which it is received and sent,
->>>>>>> caa79e36
 so setting the metric on an interface
 is an effective way to steer traffic.
 See also
@@ -729,12 +722,7 @@
 .Sh HISTORY
 The
 .Nm
-<<<<<<< HEAD
 utility appeared in
 .Bx 4.2 .
-=======
-command appeared in
-.Bx 4.2 .
 \"  LocalWords:  loopback ICMP rtquery ifconfig multicasting Solicitations RIPv
-\"  LocalWords:  netstat rdisc
->>>>>>> caa79e36
+\"  LocalWords:  netstat rdisc